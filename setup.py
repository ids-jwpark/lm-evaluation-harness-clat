import setuptools

with open("README.md", "r", encoding="utf-8") as fh:
    long_description = fh.read()

setuptools.setup(
    name="lm_eval",
    version="1.0.0",
    author="EleutherAI",
    author_email="contact@eleuther.ai",
    description="A framework for evaluating language models",
    long_description=long_description,
    long_description_content_type="text/markdown",
    url="https://github.com/EleutherAI/lm-evaluation-harness",
    packages=setuptools.find_packages(),
    classifiers=[
        "Development Status :: 3 - Alpha",
        "Programming Language :: Python :: 3",
        "License :: OSI Approved :: MIT License",
        "Operating System :: OS Independent",
    ],
    python_requires=">=3.9",
    install_requires=[
        "accelerate>=0.18.0",
        "datasets>=2.0.0",
        "jsonlines",
        "numexpr",
        "openai>=0.6.4",
        "omegaconf>=2.2",
        "peft>=0.2.0",
        "pybind11>=2.6.2",
        "pycountry",
        "pytablewriter",
        "rouge-score>=0.0.4",
        "sacrebleu==1.5.0",
        "scikit-learn>=0.24.1",
        "sqlitedict",
        "torch>=1.7",
        "tqdm-multiprocess",
        "transformers>=4.1",
        "zstandard",
        "accelerate>=0.17.1",
    ],
    extras_require={
        "dev": ["black", "flake8", "pre-commit", "pytest", "pytest-cov"],
        "multilingual": ["nagisa>=0.2.7", "jieba>=0.42.1"],
        "sentencepiece": ["sentencepiece>=0.1.98", "protobuf>=4.22.1"],
<<<<<<< HEAD
        "promptsource": [
            "promptsource @ git+https://github.com/bigscience-workshop/promptsource.git#egg=promptsource"
        ],
=======
        "auto-gptq": ["auto-gptq[triton] @ git+https://github.com/PanQiWei/AutoGPTQ"],
        "anthropic": ["anthropic"],
>>>>>>> 9d06c953
    },
)<|MERGE_RESOLUTION|>--- conflicted
+++ resolved
@@ -39,19 +39,15 @@
         "tqdm-multiprocess",
         "transformers>=4.1",
         "zstandard",
-        "accelerate>=0.17.1",
     ],
     extras_require={
         "dev": ["black", "flake8", "pre-commit", "pytest", "pytest-cov"],
         "multilingual": ["nagisa>=0.2.7", "jieba>=0.42.1"],
         "sentencepiece": ["sentencepiece>=0.1.98", "protobuf>=4.22.1"],
-<<<<<<< HEAD
         "promptsource": [
             "promptsource @ git+https://github.com/bigscience-workshop/promptsource.git#egg=promptsource"
         ],
-=======
         "auto-gptq": ["auto-gptq[triton] @ git+https://github.com/PanQiWei/AutoGPTQ"],
         "anthropic": ["anthropic"],
->>>>>>> 9d06c953
     },
 )